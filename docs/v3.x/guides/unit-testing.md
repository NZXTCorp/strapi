---
sidebarDepth: 2
---

# Unit testing

In this guide we will see how you can run basic unit tests for a Strapi application using a testing framework.

::: tip
In this example we will use [Jest](https://jestjs.io/) Testing Framework with a focus on simplicity and
[Supertest](https://github.com/visionmedia/supertest) Super-agent driven library for testing node.js HTTP servers using a fluent API
:::

::: warning
Please note that this guide will not work if you are on Windows using the SQLite database due to how windows locks the SQLite file
:::

## Install test tools

`Jest` contains a set of guidelines or rules used for creating and designing test cases - a combination of practices and tools that are designed to help testers test more efficiently.

`Supertest` allows you to test all the `api` routes as they were instances of [http.Server](https://nodejs.org/api/http.html#http_class_http_server)

`sqlite3` is used to create an on-disk database that is created and deleted between tests.

:::: tabs

::: tab yarn
<<<<<<< HEAD
`yarn add -D jest supertest`
:::

::: tab npm
`npm i -D jest supertest`
=======
`yarn add --dev jest supertest sqlite3`
:::

::: tab npm
`npm install jest supertest sqlite3 --save-dev`
>>>>>>> 2e24b6f8
:::
::::

Once this is done add this to `package.json` file

add `test` command to `scripts` section

```json
  "scripts": {
    "develop": "strapi develop",
    "start": "strapi start",
    "build": "strapi build",
    "strapi": "strapi",
    "test": "jest --forceExit --detectOpenHandles"
  },
```

and add those line at the bottom of file

```json
  "jest": {
    "testPathIgnorePatterns": [
      "/node_modules/",
      ".tmp",
      ".cache"
    ],
    "testEnvironment": "node"
  }
```

Those will inform `Jest` not to look for test inside the folder where it shouldn't.

## Introduction

### Testing environment

Test framework must have a clean empty environment to perform valid test and also not to interfere with current database.

Once `jest` is running it uses the `test` [enviroment](../concepts/configurations.md#environments) (switching `NODE_ENV` to `test`)
so we need to create a special environment setting for this purpose.
Create a new config for test env `./config/env/test/database.json` and add the following value `"filename": ".tmp/test.db"` - the reason of that is that we want to have a separate sqlite database for tests, so our test will not touch real data.
This file will be temporary, each time test is finished, we will remove that file that every time tests are run on the clean database.
The whole file will look like this:

**Path —** `./config/env/test/database.json`

```json
{
  "defaultConnection": "default",
  "connections": {
    "default": {
      "connector": "bookshelf",
      "settings": {
        "client": "sqlite",
        "filename": ".tmp/test.db"
      },
      "options": {
        "useNullAsDefault": true,
        "pool": {
          "min": 0,
          "max": 1
        }
      }
    }
  }
}
```

### Strapi instance

In order to test anything we need to have a strapi instance that runs in the testing eviroment,
basically we want to get instance of strapi app as object, similar like creating an instance for [process manager](process-manager.md).

These tasks require adding some files - let's create a folder `tests` where all the tests will be put and inside it, next to folder `helpers` where main Strapi helper will be in file strapi.js.

**Path —** `./tests/helpers/strapi.js`

```js
const Strapi = require('strapi');
const http = require('http');

let instance;

async function setupStrapi() {
  if (!instance) {
    /** the following code in copied from `./node_modules/strapi/lib/Strapi.js` */
    await Strapi().load();
    instance = strapi; // strapi is global now
    await instance.app
      .use(instance.router.routes()) // populate KOA routes
      .use(instance.router.allowedMethods()); // populate KOA methods

    instance.server = http.createServer(instance.app.callback());
  }
  return instance;
}
module.exports = { setupStrapi };
```

### Test strapi instance

We need a main entry file for our tests, one that will also test our helper file.

**Path —** `./tests/app.test.js`

```js
const fs = require('fs');
const { setupStrapi } = require('./helpers/strapi');

/** this code is called once before any test is called */
beforeAll(async done => {
  await setupStrapi(); // singleton so it can be called many times
  done();
});

/** this code is called once before all the tested are finished */
afterAll(async done => {
  const dbSettings = strapi.config.get('database.connections.default.settings');

  //delete test database after all tests
  if (dbSettings && dbSettings.filename) {
    const tmpDbFile = `${__dirname}/../${dbSettings.filename}`;
    if (fs.existsSync(tmpDbFile)) {
      fs.unlinkSync(tmpDbFile);
    }
  }
  done();
});

it('strapi is defined', () => {
  expect(strapi).toBeDefined();
});
```

Actually this is all we need for writing unit tests. Just run `yarn test` and see a result of your first test

```bash
yarn run v1.13.0
$ jest
 PASS  tests/app.test.js
  ✓ strapi is defined (2 ms)

Test Suites: 1 passed, 1 total
Tests:       1 passed, 1 total
Snapshots:   0 total
Time:        4.187 s
Ran all test suites.
✨  Done in 5.73s.
```

> Note: if you receive a timeout error for Jest, please add the following line right before the `beforeAll` method in the `app.test.js` file:  `jest.setTimeout(15000)` and adjust the milliseconds value as you need.

### Testing basic endpoint controller.

::: tip
In the example we'll use and example `Hello world` `/hello` endpoint from [controllers](../concepts/controllers.md#example) section.
:::

Some might say that API tests are not unit but limited integration tests, regardless of nomenclature, let's continue with testing first endpoint.

We'll test if our endpoint works properly and route `/hello` does return `Hello World`

Let's create a separate test file were `supertest` will be used to check if endpoint works as expected.

**Path —** `./tests/hello/index.js`

```js
const request = require('supertest');

it('should return hello world', async done => {
  await request(strapi.server) // app server is an instance of Class: http.Server
    .get('/hello')
    .expect(200) // Expect response http code 200
    .then(data => {
      expect(data.text).toBe('Hello World!'); // expect the response text
    });
  done();
});
```

Then include this code to `./tests/app.test.js` at the bottom of that file

```js
require('./hello');
```

and run `yarn test` which should return

```bash
➜  my-project yarn test
yarn run v1.13.0
$ jest --detectOpenHandles
 PASS  tests/app.test.js (5.742 s)
  ✓ strapi is defined (4 ms)
  ✓ should return hello world (208 ms)

[2020-05-22T14:37:38.018Z] debug GET /hello (58 ms) 200
Test Suites: 1 passed, 1 total
Tests:       2 passed, 2 total
Snapshots:   0 total
Time:        6.635 s, estimated 7 s
Ran all test suites.
✨  Done in 9.09s.
```

### Testing `auth` endpoint controller.

In this scenario we'll test authentication login endpoint with two tests

1. Test `/auth/local` that should login user and return `jwt` token
2. Test `/users/me` that should return users data based on `Authorization` header

**Path —** `./tests/user/index.js`

```js
const request = require('supertest');

// user mock data
const mockUserData = {
  username: 'tester',
  email: 'tester@strapi.com',
  provider: 'local',
  password: '1234abc',
  confirmed: true,
  blocked: null,
};

it('should login user and return jwt token', async done => {
  /** Creates a new user and save it to the database */
  await strapi.plugins['users-permissions'].services.user.add({
    ...mockUserData,
  });

  await request(strapi.server) // app server is an instance of Class: http.Server
    .post('/auth/local')
    .set('accept', 'application/json')
    .set('Content-Type', 'application/json')
    .send({
      identifier: mockUserData.email,
      password: mockUserData.password,
    })
    .expect('Content-Type', /json/)
    .expect(200)
    .then(data => {
      expect(data.body.jwt).toBeDefined();
    });

  done();
});

it('should return users data for authenticated user', async done => {
  /** Gets the default user role */
  const defaultRole = await strapi.query('role', 'users-permissions').findOne({}, []);

  const role = defaultRole ? defaultRole.id : null;

  /** Creates a new user an push to database */
  const user = await strapi.plugins['users-permissions'].services.user.add({
    ...mockUserData,
    username: 'tester2',
    email: 'tester2@strapi.com',
    role,
  });

  const jwt = strapi.plugins['users-permissions'].services.jwt.issue({
    id: user.id,
  });

  await request(strapi.server) // app server is an instance of Class: http.Server
    .get('/users/me')
    .set('accept', 'application/json')
    .set('Content-Type', 'application/json')
    .set('Authorization', 'Bearer ' + jwt)
    .expect('Content-Type', /json/)
    .expect(200)
    .then(data => {
      expect(data.body).toBeDefined();
      expect(data.body.id).toBe(user.id);
      expect(data.body.username).toBe(user.username);
      expect(data.body.email).toBe(user.email);
    });

  done();
});
```

Then include this code to `./tests/app.test.js` at the bottom of that file

```js
require('./user');
```

All the tests above should return an console output like

```bash
➜  my-project git:(master) yarn test

yarn run v1.13.0
$ jest --forceExit --detectOpenHandles
[2020-05-27T08:30:30.811Z] debug GET /hello (10 ms) 200
[2020-05-27T08:30:31.864Z] debug POST /auth/local (891 ms) 200
 PASS  tests/app.test.js (6.811 s)
  ✓ strapi is defined (3 ms)
  ✓ should return hello world (54 ms)
  ✓ should login user and return jwt token (1049 ms)
  ✓ should return users data for authenticated user (163 ms)

Test Suites: 1 passed, 1 total
Tests:       4 passed, 4 total
Snapshots:   0 total
Time:        6.874 s, estimated 9 s
Ran all test suites.
✨  Done in 8.40s.
```<|MERGE_RESOLUTION|>--- conflicted
+++ resolved
@@ -26,19 +26,11 @@
 :::: tabs
 
 ::: tab yarn
-<<<<<<< HEAD
-`yarn add -D jest supertest`
-:::
-
-::: tab npm
-`npm i -D jest supertest`
-=======
 `yarn add --dev jest supertest sqlite3`
 :::
 
 ::: tab npm
 `npm install jest supertest sqlite3 --save-dev`
->>>>>>> 2e24b6f8
 :::
 ::::
 
