sudo: required

git:
  depth: 1

language: node_js

node_js:
<<<<<<< HEAD
  - "10"
  - "11"
=======
  - '10'
  - '11'
>>>>>>> 5a54581b

before_install:
  - export CHROME_BIN=chromium-browser
  - export DISPLAY=:99.0
  - sh -e /etc/init.d/xvfb start
  - git fetch -a
  - git fetch origin master
  # - sudo chown -R $(whoami) $(npm config get prefix)/{lib/node_modules,bin,share}
  # - npm cache clean --force
  # - rm -rf node_modules/

install:
  - npm run setup:build --debug

before_script:
  - git fetch origin master:master

script:
  - npm run lint
  - npm run doc

cache:
  directories:
    - 'node_modules'<|MERGE_RESOLUTION|>--- conflicted
+++ resolved
@@ -6,13 +6,8 @@
 language: node_js
 
 node_js:
-<<<<<<< HEAD
-  - "10"
-  - "11"
-=======
   - '10'
   - '11'
->>>>>>> 5a54581b
 
 before_install:
   - export CHROME_BIN=chromium-browser
