--- conflicted
+++ resolved
@@ -7,11 +7,7 @@
     "axios": "^0.18.0",
     "babel-eslint": "^6.1.2",
     "chalk": "^2.4.1",
-<<<<<<< HEAD
-    "cypress": "^3.1.2",
-=======
     "cypress": "3.1.2",
->>>>>>> 85b2fc30
     "eslint": "^4.19.1",
     "eslint-plugin-babel": "^4.0.0",
     "eslint-plugin-react": "^7.7.0",
