--- conflicted
+++ resolved
@@ -1,10 +1,6 @@
 {
   "name": "strapi-provider-upload-local",
-<<<<<<< HEAD
-  "version": "3.0.0-alpha.16",
-=======
   "version": "3.0.0-alpha.18",
->>>>>>> 5a54581b
   "description": "Local provider for strapi upload",
   "homepage": "http://strapi.io",
   "keywords": [
