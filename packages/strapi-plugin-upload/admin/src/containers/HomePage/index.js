--- conflicted
+++ resolved
@@ -19,14 +19,8 @@
 import ControlsWrapper from '../../components/ControlsWrapper';
 import SelectAll from '../../components/SelectAll';
 import SortPicker from '../../components/SortPicker';
-<<<<<<< HEAD
-import FiltersPicker from '../../components/FiltersPicker';
-import FiltersList from '../../components/FiltersList';
+import Filters from '../../components/Filters';
 import List from '../../components/List';
-=======
-import Filters from '../../components/Filters';
-// import List from '../../components/List';
->>>>>>> 268fa19f
 import ListEmpty from '../../components/ListEmpty';
 import ModalStepper from '../ModalStepper';
 import { generatePageFromStart, generateStartFromPage, getHeaderLabel } from './utils';
@@ -92,6 +86,14 @@
     };
   };
 
+  const handleChangeCheck = ({ target: { name, value } }) => {
+    dispatch({
+      type: 'ON_CHANGE_DATA_TO_DELETE',
+      id: name,
+      value,
+    });
+  };
+  
   const handleChangeListParams = ({ target: { name, value } }) => {
     if (name.includes('_page')) {
       handleChangeParams({
@@ -102,23 +104,6 @@
     }
   };
 
-<<<<<<< HEAD
-  const getQueryValue = key => {
-    const queryParams = getSearchParams();
-
-    return queryParams[key];
-  };
-
-  const handleChangeCheck = ({ target: { name, value } }) => {
-    dispatch({
-      type: 'ON_CHANGE_DATA_TO_DELETE',
-      id: name,
-      value,
-    });
-  };
-
-=======
->>>>>>> 268fa19f
   const handleChangeParams = ({ target: { name, value } }) => {
     const updatedQueryParams = generateNewSearch({ [name]: value });
     const newSearch = generateSearchFromFilters(updatedQueryParams);
@@ -210,14 +195,8 @@
           onClick={handleDeleteFilter}
         />
       </ControlsWrapper>
-<<<<<<< HEAD
       <List onChange={handleChangeCheck} selectedItems={dataToDelete} />
-      <ListEmpty onClick={handleClickToggleModal} />
-=======
       <ListEmpty onClick={() => handleClickToggleModal()} />
-      {/* <List data={data} /> */}
-
->>>>>>> 268fa19f
       <PageFooter
         context={{ emitEvent: () => {} }}
         count={50}
