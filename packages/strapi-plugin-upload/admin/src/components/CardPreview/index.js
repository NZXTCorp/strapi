import React from 'react';
import PropTypes from 'prop-types';

import { getExtension, getType } from '../../utils';

import BrokenFile from '../../icons/BrokenFile';
import FileIcon from '../FileIcon';
import Wrapper from './Wrapper';
import Image from './Image';

const CardPreview = ({ hasError, url, type }) => {
  const isFile = getType(type) === 'file';

  if (hasError) {
    return (
      <Wrapper isFile>
        <BrokenFile />
      </Wrapper>
    );
  }

  return (
    <Wrapper isFile={isFile}>
<<<<<<< HEAD
      {isFile ? (
        <FileIcon ext={getExtension(type)} />
      ) : (
        <Image src={`${url}?${performance.now()}`} />
      )}
=======
      {isFile ? <FileIcon ext={getExtension(type)} /> : <Image src={url} />}
>>>>>>> 278b7084
    </Wrapper>
  );
};

CardPreview.defaultProps = {
  hasError: false,
  url: null,
  type: '',
};

CardPreview.propTypes = {
  hasError: PropTypes.bool,
  url: PropTypes.string,
  type: PropTypes.string,
};

export default CardPreview;<|MERGE_RESOLUTION|>--- conflicted
+++ resolved
@@ -8,7 +8,7 @@
 import Wrapper from './Wrapper';
 import Image from './Image';
 
-const CardPreview = ({ hasError, url, type }) => {
+const CardPreview = ({ hasError, url, type, withFileCaching }) => {
   const isFile = getType(type) === 'file';
 
   if (hasError) {
@@ -21,15 +21,11 @@
 
   return (
     <Wrapper isFile={isFile}>
-<<<<<<< HEAD
       {isFile ? (
         <FileIcon ext={getExtension(type)} />
       ) : (
-        <Image src={`${url}?${performance.now()}`} />
+        <Image src={`${url}${withFileCaching ? `?${performance.now()}` : ''}`} />
       )}
-=======
-      {isFile ? <FileIcon ext={getExtension(type)} /> : <Image src={url} />}
->>>>>>> 278b7084
     </Wrapper>
   );
 };
@@ -38,12 +34,14 @@
   hasError: false,
   url: null,
   type: '',
+  withFileCaching: true,
 };
 
 CardPreview.propTypes = {
   hasError: PropTypes.bool,
   url: PropTypes.string,
   type: PropTypes.string,
+  withFileCaching: PropTypes.bool,
 };
 
 export default CardPreview;