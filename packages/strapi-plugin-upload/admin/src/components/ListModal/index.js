--- conflicted
+++ resolved
@@ -10,21 +10,12 @@
 import IntlText from '../IntlText';
 import BaselineAlignmentWrapper from './BaselineAlignmentWrapper';
 
-<<<<<<< HEAD
-const ListModal = () => {
-  const { handleModalTabChange, selectedFiles, goTo, currentTab } = useModalContext();
+const ListModal = ({ noNavigation }) => {
+  const { currentTab, goTo, handleModalTabChange, selectedFiles } = useModalContext();
 
   const handleClick = to => {
     handleModalTabChange(to);
   };
-=======
-const ListModal = ({ noNavigation }) => {
-  const { selectedFiles, goTo, currentTab } = useModalContext();
-  const links = [
-    { to: 'browse', label: 'browse', isDisabled: false },
-    { to: 'selected', label: 'selected', count: selectedFiles.length, isDisabled: false },
-  ];
->>>>>>> a8c8efa6
 
   const handleGoToUpload = () => {
     goTo('browse');
@@ -42,7 +33,6 @@
     </BaselineAlignmentWrapper>
   );
 
-<<<<<<< HEAD
   const links = [
     { to: 'browse', label: 'browse', isDisabled: false, onClick: handleClick },
     {
@@ -53,9 +43,8 @@
       onClick: handleClick,
     },
   ];
-=======
+
   const renderRightContent = noNavigation ? null : renderUploadModalButton;
->>>>>>> a8c8efa6
 
   return (
     <ModalNavWrapper initialTab={currentTab} links={links} renderRightContent={renderRightContent}>
