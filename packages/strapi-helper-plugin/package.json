--- conflicted
+++ resolved
@@ -50,21 +50,12 @@
     "rollup-plugin-terser": "^4.0.4"
   },
   "dependencies": {
-<<<<<<< HEAD
-    "@buffetjs/core": "3.3.3-next.3",
-    "@buffetjs/custom": "3.3.3-next.3",
-    "@buffetjs/hooks": "3.3.3-next.3",
-    "@buffetjs/icons": "3.3.3-next.3",
-    "@buffetjs/styles": "3.3.3-next.3",
-    "@buffetjs/utils": "3.3.3-next.3",
-=======
     "@buffetjs/core": "3.3.4",
     "@buffetjs/custom": "3.3.4",
     "@buffetjs/hooks": "3.3.4",
     "@buffetjs/icons": "3.3.4",
     "@buffetjs/styles": "3.3.4",
     "@buffetjs/utils": "3.3.4",
->>>>>>> 469991f9
     "bootstrap": "^4.5.3",
     "classnames": "^2.2.5",
     "immutable": "^3.8.2",
