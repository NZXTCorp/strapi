--- conflicted
+++ resolved
@@ -52,14 +52,9 @@
       }
 
       if (
-<<<<<<< HEAD
-        (_.has(association, 'collection') && association.collection === '*') ||
+        (_.has(association, 'collection') &&
+          association.collection === '*') ||
         (_.has(association, 'model') && association.model === '*')
-=======
-        (association.hasOwnProperty('collection') &&
-          association.collection === '*') ||
-        (association.hasOwnProperty('model') && association.model === '*')
->>>>>>> d65e60e9
       ) {
         if (association.model) {
           types.current = 'morphToD';
@@ -84,17 +79,12 @@
         // We have to find if they are a model linked to this key
         _.forIn(allModels, model => {
           _.forIn(model.attributes, attribute => {
-<<<<<<< HEAD
-            if (_.has(attribute, 'via') && attribute.via === key && attribute.model === currentModelName) {
-              if (_.has(attribute, 'collection')) {
-=======
             if (
-              attribute.hasOwnProperty('via') &&
+              _.has(attribute, 'via') &&
               attribute.via === key &&
               attribute.model === currentModelName
             ) {
-              if (attribute.hasOwnProperty('collection')) {
->>>>>>> d65e60e9
+              if (_.has(attribute, 'collection')) {
                 types.other = 'collection';
 
                 // Break loop
@@ -108,17 +98,12 @@
             }
           });
         });
-<<<<<<< HEAD
-      } else if (_.has(association, 'via') && _.has(association, 'collection')) {
-        const relatedAttribute = models[association.collection].attributes[association.via];
-=======
       } else if (
-        association.hasOwnProperty('via') &&
-        association.hasOwnProperty('collection')
+        _.has(association, 'via') &&
+        _.has(association, 'collection')
       ) {
         const relatedAttribute =
           models[association.collection].attributes[association.via];
->>>>>>> d65e60e9
 
         if (!relatedAttribute) {
           throw new Error(
@@ -146,30 +131,21 @@
           !_.has(relatedAttribute, 'via')
         ) {
           types.other = 'collectionD';
-<<<<<<< HEAD
-        } else if (_.has(relatedAttribute, 'model') && relatedAttribute.model !== '*') {
-          types.other = 'model';
-        } else if (_.has(relatedAttribute, 'collection') || _.has(relatedAttribute, 'model')) {
-          types.other = 'morphTo';
-        }
-      } else if (_.has(association, 'via') && _.has(association, 'model')) {
-=======
         } else if (
-          relatedAttribute.hasOwnProperty('model') &&
+          _.has(relatedAttribute, 'model') &&
           relatedAttribute.model !== '*'
         ) {
           types.other = 'model';
         } else if (
-          relatedAttribute.hasOwnProperty('collection') ||
-          relatedAttribute.hasOwnProperty('model')
+          _.has(relatedAttribute, 'collection') ||
+          _.has(relatedAttribute, 'model')
         ) {
           types.other = 'morphTo';
         }
       } else if (
-        association.hasOwnProperty('via') &&
-        association.hasOwnProperty('model')
-      ) {
->>>>>>> d65e60e9
+        _.has(association, 'via') &&
+        _.has(association, 'model')
+      ) {
         types.current = 'modelD';
 
         // We have to find if they are a model linked to this key
@@ -183,21 +159,15 @@
           attribute.collection !== '*'
         ) {
           types.other = 'collection';
-<<<<<<< HEAD
-        } else if (_.has(attribute, 'model') && attribute.model !== '*') {
-          types.other = 'model';
-        } else if (_.has(attribute, 'collection') || _.has(attribute, 'model')) {
-=======
         } else if (
-          attribute.hasOwnProperty('model') &&
+          _.has(attribute, 'model') &&
           attribute.model !== '*'
         ) {
           types.other = 'model';
         } else if (
-          attribute.hasOwnProperty('collection') ||
-          attribute.hasOwnProperty('model')
-        ) {
->>>>>>> d65e60e9
+          _.has(attribute, 'collection') ||
+          _.has(attribute, 'model')
+        ) {
           types.other = 'morphTo';
         }
       } else if (_.has(association, 'model')) {
@@ -206,28 +176,19 @@
         // We have to find if they are a model linked to this key
         _.forIn(models, model => {
           _.forIn(model.attributes, attribute => {
-<<<<<<< HEAD
             if (_.has(attribute, 'via') && attribute.via === key) {
-              if (_.has(attribute, 'collection')) {
-=======
-            if (attribute.hasOwnProperty('via') && attribute.via === key) {
               if (
-                attribute.hasOwnProperty('collection') &&
+                _.has(attribute, 'collection') &&
                 attribute.collection === currentModelName
               ) {
->>>>>>> d65e60e9
                 types.other = 'collection';
 
                 // Break loop
                 return false;
-<<<<<<< HEAD
-              } else if (_.has(attribute, 'model')) {
-=======
               } else if (
-                attribute.hasOwnProperty('model') &&
+                _.has(attribute, 'model') &&
                 attribute.model === currentModelName
               ) {
->>>>>>> d65e60e9
                 types.other = 'modelD';
 
                 // Break loop
@@ -242,28 +203,19 @@
         // We have to find if they are a model linked to this key
         _.forIn(models, model => {
           _.forIn(model.attributes, attribute => {
-<<<<<<< HEAD
             if (_.has(attribute, 'via') && attribute.via === key) {
-              if (_.has(attribute, 'collection')) {
-=======
-            if (attribute.hasOwnProperty('via') && attribute.via === key) {
               if (
-                attribute.hasOwnProperty('collection') &&
+                _.has(attribute, 'collection') &&
                 attribute.collection === currentModelName
               ) {
->>>>>>> d65e60e9
                 types.other = 'collection';
 
                 // Break loop
                 return false;
-<<<<<<< HEAD
-              } else if (_.has(attribute, 'model')) {
-=======
               } else if (
-                attribute.hasOwnProperty('model') &&
+                _.has(attribute, 'model') &&
                 attribute.model === currentModelName
               ) {
->>>>>>> d65e60e9
                 types.other = 'modelD';
 
                 // Break loop
@@ -304,26 +256,18 @@
           nature: 'oneMorphToOne',
           verbose: 'belongsToMorph',
         };
-<<<<<<< HEAD
-      } else if (types.current === 'morphTo' && (types.other === 'model' || _.has(association, 'model'))) {
-=======
       } else if (
         types.current === 'morphTo' &&
-        (types.other === 'model' || association.hasOwnProperty('model'))
-      ) {
->>>>>>> d65e60e9
+        (types.other === 'model' || _.has(association, 'model'))
+      ) {
         return {
           nature: 'manyMorphToOne',
           verbose: 'belongsToManyMorph',
         };
       } else if (
         types.current === 'morphTo' &&
-<<<<<<< HEAD
-        (types.other === 'collection' || _.has(association, 'collection'))
-=======
         (types.other === 'collection' ||
-          association.hasOwnProperty('collection'))
->>>>>>> d65e60e9
+          _.has(association, 'collection'))
       ) {
         return {
           nature: 'manyMorphToMany',
@@ -430,11 +374,7 @@
 
       // Exclude non-relational attribute
       if (!_.has(association, 'collection') && !_.has(association, 'model')) {
-<<<<<<< HEAD
-        return undefined;
-=======
         return;
->>>>>>> d65e60e9
       }
 
       // Get relation nature
@@ -496,14 +436,10 @@
         }
 
         definition.associations.push(ast);
-<<<<<<< HEAD
-      } else if (_.has(association, 'model') && association.model !== '*') {
-=======
         return;
       }
 
       if (_.has(association, 'model') && association.model !== '*') {
->>>>>>> d65e60e9
         definition.associations.push({
           alias: key,
           type: 'model',
@@ -515,16 +451,11 @@
           plugin: association.plugin || undefined,
           filter: details.filter,
         });
-<<<<<<< HEAD
-      } else if (_.has(association, 'collection') || _.has(association, 'model')) {
-        const pluginsModels = Object.keys(strapi.plugins).reduce((acc, current) => {
-=======
         return;
       }
 
       const pluginsModels = Object.keys(strapi.plugins).reduce(
         (acc, current) => {
->>>>>>> d65e60e9
           Object.keys(strapi.plugins[current].models).forEach(entity => {
             Object.keys(
               strapi.plugins[current].models[entity].attributes
