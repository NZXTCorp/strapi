/**
 *
 * EditPage reducer
 *
 */

import { fromJS, Map, List } from 'immutable';
import {
  ADD_RELATION_ITEM,
  CHANGE_DATA,
  GET_DATA_SUCCEEDED,
  INIT_MODEL_PROPS,
  ON_CANCEL,
  REMOVE_RELATION_ITEM,
  RESET_PROPS,
  SET_FILE_RELATIONS,
  SET_FORM_ERRORS,
  SET_LOADER,
  SORT_RELATIONS,
  SUBMIT_SUCCESS,
  UNSET_LOADER,
} from './constants';

const initialState = fromJS({
  didCheckErrors: true,
  fileRelations: List([]),
  formErrors: List([]),
  formValidations: List([]),
  isCreating: false,
  id: '',
  initialRecord: Map({}),
  isLoading: true,
  modelName: '',
  pluginHeaderTitle: 'New Entry',
  record: fromJS({}),
  resetProps: false,
  showLoader: false,
  source: 'content-manager',
  submitSuccess: false,
});

function editPageReducer(state = initialState, action) {
  switch (action.type) {
    case ADD_RELATION_ITEM:
      return state
        .updateIn(['record', action.key], (list) => {
          return list 
            .push(action.value);
        });
    case CHANGE_DATA:
      return state.updateIn(action.keys, () => action.value);
    case GET_DATA_SUCCEEDED:
      return state
        .update('id', () => action.id)
        .update('isLoading', () => false)
        .update('initialRecord', () => fromJS(action.data))
        .update('pluginHeaderTitle', () => action.pluginHeaderTitle)
<<<<<<< HEAD
        .update('record', () => Map(action.data));
=======
        .update('record', () => fromJS(action.data));
    case GET_LAYOUT_SUCCEEDED:
      return state
        .update('isLoading', () => false)
        .updateIn(['layout', state.get('modelName')], () => Map(action.layout));
>>>>>>> 6a4a0742
    case INIT_MODEL_PROPS:
      return state
        .update('formValidations', () => List(action.formValidations))
        .update('isCreating', () => action.isCreating)
        .update('modelName', () => action.modelName)
        .update('record', () => fromJS(action.record))
        .update('source', () => action.source);
    case ON_CANCEL:
      return state
        .update('didCheckErrors', (v) => v = !v)
        .update('formErrors', () => List([]))
        .update('record', () => state.get('initialRecord'))
        .update('resetProps', (v) => v = !v);
    case REMOVE_RELATION_ITEM:
      return state
        .updateIn(['record', action.key], (list) => {
          return list 
            .delete(action.index);
        });
    case RESET_PROPS:
      return initialState;
    case SET_FILE_RELATIONS:
      return state.set('fileRelations', List(action.fileRelations));
    case SET_FORM_ERRORS:
      return state
        .update('didCheckErrors', (v) => v = !v)
        .update('formErrors', () => List(action.formErrors));
    case SET_LOADER:
      return state
        .update('showLoader', () => true);
    case SORT_RELATIONS: {
      const item = state.getIn(['record', action.key, action.oldIndex]);

      return state
        .updateIn(['record', action.key], (list) => {
          return list 
            .delete(action.oldIndex)
            .insert(action.newIndex, item);
        });
    }
    case SUBMIT_SUCCESS:
      return state.update('submitSuccess', (v) => v = !v);
    case UNSET_LOADER:
      return state.update('showLoader', () => false);
    default:
      return state;
  }
}

export default editPageReducer;<|MERGE_RESOLUTION|>--- conflicted
+++ resolved
@@ -44,7 +44,11 @@
     case ADD_RELATION_ITEM:
       return state
         .updateIn(['record', action.key], (list) => {
-          return list 
+          if (List.isList(list)) {
+            return list.push(action.value);
+          }
+
+          return List([]) 
             .push(action.value);
         });
     case CHANGE_DATA:
@@ -55,15 +59,7 @@
         .update('isLoading', () => false)
         .update('initialRecord', () => fromJS(action.data))
         .update('pluginHeaderTitle', () => action.pluginHeaderTitle)
-<<<<<<< HEAD
-        .update('record', () => Map(action.data));
-=======
         .update('record', () => fromJS(action.data));
-    case GET_LAYOUT_SUCCEEDED:
-      return state
-        .update('isLoading', () => false)
-        .updateIn(['layout', state.get('modelName')], () => Map(action.layout));
->>>>>>> 6a4a0742
     case INIT_MODEL_PROPS:
       return state
         .update('formValidations', () => List(action.formValidations))
