{
  "plugin.description.short": "Maneira rápida de ver, editar e excluir os dados em seu banco de dados.",
  "plugin.description.long": "Maneira rápida de ver, editar e excluir os dados em seu banco de dados.",
  "containers.Home.pluginHeaderTitle": "Gestão de conteúdos",
  "containers.Home.introduction": "Para editar seus registros, acesse o link específico no menu à esquerda. Esta extensão não permite editar configurações, ainda está em desenvolvimento.",
  "containers.Home.pluginHeaderDescription": "Gerencie seus registros através de uma interface poderosa e elegante.",
  "containers.Edit.submit": "Salvar",
  "containers.Edit.editing": "Editando...",
  "containers.Edit.delete": "Remove",
  "containers.Edit.reset": "Reiniciar",
  "containers.Edit.returnList": "Retornar à lista",
  "containers.List.addAnEntry": "Adicionar Novo {entity}",
  "containers.List.pluginHeaderDescription": "{label} registros encontrados",
  "containers.List.pluginHeaderDescription.singular": "{label} registro encontrado",
  "components.LimitSelect.itemsPerPage": "Registros por página",
  "containers.List.errorFetchRecords": "Erro",
  
  "containers.SettingPage.relations": "Relational fields",

  "containers.SettingPage.editSettings.description": "Drag & drop the fields to build the layout",
  "containers.SettingPage.editSettings.title": "Edit - Settings",

  "containers.SettingPage.addField": "Adicionar campo",
  "containers.SettingPage.attributes": "Atributos",
  "containers.SettingPage.attributes.description": "Define a ordem dos atributos",

  "containers.SettingPage.listSettings.title": "Lista — Configurações",
  "containers.SettingPage.listSettings.description": "Configure as opções para este Tipo de Conteúdo",
  "containers.SettingPage.pluginHeaderDescription": "Defina as configurações específicas para este Tipo de Conteúdo",
  "containers.SettingsPage.pluginHeaderDescription": "Configure as opções padrões para todos os seus Tipos de Conteúdo",
  "containers.SettingsPage.Block.generalSettings.description": "Configure as opções padrões para seu Tipo de Conteúdo",
  "containers.SettingsPage.Block.generalSettings.title": "Geral",
  "containers.SettingsPage.Block.contentType.title": "Tipos de Conteúdo",
  "containers.SettingsPage.Block.contentType.description": "Defina as configurações específicas",

  "components.AddFilterCTA.add": "Filtros",
  "components.AddFilterCTA.hide": "Filtros",

  "components.DraggableAttr.edit": "Clique para editar",

  "components.FilterOptions.button.apply": "Aplicar",
  "components.FiltersPickWrapper.PluginHeader.actions.apply": "Aplicar",
  "components.FiltersPickWrapper.PluginHeader.actions.clearAll": "Limpar tudo",
  "components.FiltersPickWrapper.PluginHeader.description": "Definir as condições a serem aplicadas para filtrar os registros",
  "components.FiltersPickWrapper.PluginHeader.title.filter": "Filtros",
  "components.FiltersPickWrapper.hide": "Esconder",

  "components.FilterOptions.FILTER_TYPES.=": "é",
  "components.FilterOptions.FILTER_TYPES._ne": "não é",
  "components.FilterOptions.FILTER_TYPES._lt": "é menor que",
  "components.FilterOptions.FILTER_TYPES._lte": "é menor que ou igual à",
  "components.FilterOptions.FILTER_TYPES._gt": "é maior que",
  "components.FilterOptions.FILTER_TYPES._gte": "é maior que ou igual à",
  "components.FilterOptions.FILTER_TYPES._contains": "contém",
  "components.FilterOptions.FILTER_TYPES._containss": "contém (case sensitive)",

  "components.Search.placeholder": "Buscar registro...",

  "components.TableDelete.entries.plural": "{number} registros selecionados",
  "components.TableDelete.entries.singular": "{number} registro selecionado",
  "components.TableDelete.delete": "Remove tudo",


  "components.TableEmpty.withFilters": "Nenhum {contentType} com os filtros aplicados...",
  "components.TableEmpty.withoutFilter": "Nenhum {contentType}...",
  "components.TableEmpty.withSearch": "Nenhum {contentType} encontrado na pesquisa ({search})...",

  "EditRelations.title": "Dados relacionais",

  "emptyAttributes.title": "Nenhum campo",
  "emptyAttributes.description": "Adicione seu primeiro campo ao seu Tipo de Conteúdo",
  "emptyAttributes.button": "Ir para o construtor de conteúdo",

  "error.schema.generation": "Ocorreu um erro durante a geração dos esquemas.",
  "error.records.count": "Ocorreu um erro durante a contagem de registros da buscar.",
  "error.records.fetch": "Ocorreu um erro durante os registros de busca.",
  "error.record.fetch": "Ocorreu um erro durante o registro de busca.",
  "error.record.create": "Ocorreu um erro durante a criação de registro.",
  "error.record.update": "Ocorreu um erro durante a atualização do registro.",
  "error.record.delete": "Ocorreu um erro durante a remoção do registro.",
  "error.model.fetch": "Ocorreu um erro durante a configuração dos modelos de busca.",
  "error.validation.required": "O valor deste registro é obrigatório.",
  "error.validation.regex": "Este valor não corresponde ao regex.",
  "error.validation.max": "O valor é muito alto.",
  "error.validation.min": "O valor é muito baixo.",
  "error.validation.maxLength": "O valor é muito logo.",
  "error.validation.minLength": "O valor é muito curto.",
  "error.contentTypeName.taken": "Este nome já existe",
  "error.attribute.taken": "O nome deste campo já existe",
  "error.attribute.key.taken": "Este valor já existe",
  "error.attribute.sameKeyAndName": "Não pode ser igual",
  "error.validation.minSupMax": "Não pode ser superior",
  "error.validation.json": "Isto não corresponde com o formato JSON",

<<<<<<< HEAD
  "form.Input.description": "Description",
  "form.Input.description.placeholder": "Please don't forget to fill the full URL!",
  "form.Input.disabled": "Editable field",
=======
  "form.Input.label.inputDescription": "Este valor substitui o rótulo apresentado no cabeçalho da tabela",
  "form.Input.label": "Rótulo",
  "form.Input.search": "Habilitar busca",
  "form.Input.search.field": "Habilitar busca neste campo",
  "form.Input.filters": "Habilitar filtros",
  "form.Input.sort.field": "Habilitar ordenação neste campo",
  "form.Input.bulkActions": "Habilitar ações em lote",
  "form.Input.pageEntries": "Entradas por página",
  "form.Input.pageEntries.inputDescription": "Nota: Você pode substituir este valor na página de configurações do Tipo de Conteúdo.",
  "form.Input.defaultSort": "Atributo de ordenação padrão",
>>>>>>> 6a4a0742

  "notification.error.relationship.fetch": "Ocorreu um erro durante a busca da relação.",
  "notification.info.SettingPage.disableSort": "Você precisa de um atributo com permissão de ordenação",

  "success.record.delete": "Removido",
  "success.record.save": "Salvo",

  "pageNotFound": "Página não encontrada",

  "popUpWarning.button.cancel": "Cancelar",
  "popUpWarning.button.confirm": "Confirmar",
  "popUpWarning.title": "Por favor, confirme",
  "popUpWarning.bodyMessage.contentType.delete": "Tem a certeza de que deseja remover este registro?",
  "popUpWarning.bodyMessage.contentType.delete.all": "Tem a certeza de que deseja remover estes registros?",
  "popUpWarning.warning.cancelAllSettings": "Você tem certeza de que deseja cancelar suas modificações?",
  "popUpWarning.warning.updateAllSettings": "Isto irá modificar todas as suas configurações"
}<|MERGE_RESOLUTION|>--- conflicted
+++ resolved
@@ -92,11 +92,6 @@
   "error.validation.minSupMax": "Não pode ser superior",
   "error.validation.json": "Isto não corresponde com o formato JSON",
 
-<<<<<<< HEAD
-  "form.Input.description": "Description",
-  "form.Input.description.placeholder": "Please don't forget to fill the full URL!",
-  "form.Input.disabled": "Editable field",
-=======
   "form.Input.label.inputDescription": "Este valor substitui o rótulo apresentado no cabeçalho da tabela",
   "form.Input.label": "Rótulo",
   "form.Input.search": "Habilitar busca",
@@ -107,7 +102,6 @@
   "form.Input.pageEntries": "Entradas por página",
   "form.Input.pageEntries.inputDescription": "Nota: Você pode substituir este valor na página de configurações do Tipo de Conteúdo.",
   "form.Input.defaultSort": "Atributo de ordenação padrão",
->>>>>>> 6a4a0742
 
   "notification.error.relationship.fetch": "Ocorreu um erro durante a busca da relação.",
   "notification.info.SettingPage.disableSort": "Você precisa de um atributo com permissão de ordenação",
