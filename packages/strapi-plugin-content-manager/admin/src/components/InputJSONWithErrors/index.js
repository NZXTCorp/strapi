--- conflicted
+++ resolved
@@ -41,13 +41,6 @@
       value,
       ...rest
     } = this.props;
-<<<<<<< HEAD
-
-    const handleBlur = isFunction(onBlur) ? onBlur : this.handleBlur;
-
-    let spacer = !isEmpty(inputDescription) ? <InputSpacer /> : <div />;
-=======
->>>>>>> 46c32055
 
     const handleBlur = isFunction(onBlur) ? onBlur : this.handleBlur;
 
