--- conflicted
+++ resolved
@@ -15,32 +15,8 @@
 
   // TODO: remove
   useEffect(() => {
-<<<<<<< HEAD
-    const getData = async () => {
-      const requestURL = '/content-manager/content-types';
-
-      try {
-        const { data } = await request(requestURL, { method: 'GET' });
-        const fileModel = data.find(model => model.uid === 'plugin::upload.file');
-        const timestamps = get(fileModel, ['options', 'timestamps']);
-
-        dispatch(setFileModelTimestamps(timestamps));
-
-        ref.current(pluginId);
-      } catch (err) {
-        toggleNotification({
-          type: 'warning',
-          message: { id: 'content-manager.error.model.fetch' },
-        });
-      }
-    };
-
-    getData();
-  }, [dispatch, toggleNotification]);
-=======
     ref.current(pluginId);
   }, []);
->>>>>>> 007bd9cd
 
   return null;
 };
