--- conflicted
+++ resolved
@@ -19,13 +19,7 @@
 const formatComponent = (component, mainDataUID) => {
   const formattedAttributes = formatAttributes(
     get(component, 'schema.attributes', []),
-<<<<<<< HEAD
-    mainDataUID,
-    isCreatingData,
-    true
-=======
     mainDataUID
->>>>>>> 46c94940
   );
 
   // Set tmpUID if the component has just been created
@@ -50,16 +44,7 @@
 const formatMainDataType = (data, isComponent = false) => {
   const mainDataUID = get(data, 'uid', null);
 
-<<<<<<< HEAD
-  const formattedAttributes = formatAttributes(
-    get(data, 'schema.attributes', []),
-    mainDataUID,
-    isCreatingData,
-    false
-  );
-=======
   const formattedAttributes = formatAttributes(get(data, 'schema.attributes', []), mainDataUID);
->>>>>>> 46c94940
   const initObj = isComponent ? { category: get(data, 'category', '') } : {};
 
   const formattedContentType = Object.assign(initObj, omit(data.schema, 'attributes'), {
@@ -79,11 +64,7 @@
  * @param {Object} attributes
  * @param {String} mainDataUID uid of the main data type
  */
-<<<<<<< HEAD
-const formatAttributes = (attributes, mainDataUID, isCreatingMainData, isComponent) => {
-=======
 const formatAttributes = (attributes, mainDataUID) => {
->>>>>>> 46c94940
   return attributes.reduce((acc, { name, ...rest }) => {
     const currentAttribute = rest;
     const hasARelationWithMainDataUID = currentAttribute.target === mainDataUID;
@@ -102,8 +83,6 @@
       }
     }
 
-    // TODO check with @alexandrebodin if needed
-    // Not sure this is needed
     if (hasARelationWithMainDataUID) {
       const target = currentAttribute.target;
 
