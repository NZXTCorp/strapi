--- conflicted
+++ resolved
@@ -54,7 +54,7 @@
     "redux-saga": "^0.16.0",
     "remove-markdown": "^0.2.2",
     "reselect": "^3.0.1",
-    "strapi-helper-plugin": "3.0.0-alpha.25.2",
+    "strapi-helper-plugin": "3.0.0-alpha.26",
     "styled-components": "^4.2.0",
     "video-react": "^0.13.2"
   },
@@ -83,21 +83,16 @@
     "postcss-smart-import": "^0.7.6",
     "precss": "^4.0.0",
     "sanitize.css": "^4.1.0",
-<<<<<<< HEAD
     "sass-loader": "^7.1.0",
     "shelljs": "^0.7.8",
     "simple-progress-webpack-plugin": "^1.1.2",
-    "strapi-utils": "3.0.0-alpha.25.2",
     "style-loader": "^0.23.1",
     "url-loader": "^1.1.2",
     "webpack": "^4.29.6",
     "webpack-cli": "^3.3.0",
     "webpack-dashboard": "^3.0.2",
-    "webpack-dev-server": "^3.3.1"
-=======
-    "strapi-helper-plugin": "3.0.0-alpha.26",
+    "webpack-dev-server": "^3.3.1",
     "strapi-utils": "3.0.0-alpha.26"
->>>>>>> e78f8bbc
   },
   "author": {
     "name": "Strapi",
