/**
 *
 * Admin
 *
 */

import React from 'react';
import PropTypes from 'prop-types';
import { connect } from 'react-redux';
import { createStructuredSelector } from 'reselect';
import { bindActionCreators, compose } from 'redux';
import { Switch, Route } from 'react-router-dom';
import { isEmpty } from 'lodash';
// Components from strapi-helper-plugin
import {
<<<<<<< HEAD
  difference,
=======
  GlobalContextProvider,
>>>>>>> 39988b3e
  LoadingIndicatorPage,
  OverlayBlocker,
} from 'strapi-helper-plugin';
import { SHOW_TUTORIALS } from '../../config';

import Header from '../../components/Header/index';
import Logout from '../../components/Logout';
import NavTopRightWrapper from '../../components/NavTopRightWrapper';

import ComingSoonPage from '../ComingSoonPage';
import LeftMenu from '../LeftMenu';
import ListPluginsPage from '../ListPluginsPage';
import LocaleToggle from '../LocaleToggle';
import HomePage from '../HomePage';
import Marketplace from '../Marketplace';
import NotFoundPage from '../NotFoundPage';
import Onboarding from '../Onboarding';
import PluginDispatcher from '../PluginDispatcher';

import {
  disableGlobalOverlayBlocker,
  enableGlobalOverlayBlocker,
  updatePlugin,
} from '../App/actions';
import makeSelecApp from '../App/selectors';

import injectSaga from '../../utils/injectSaga';
import injectReducer from '../../utils/injectReducer';

import { emitEvent, setAppError } from './actions';
import makeSelectAdmin from './selectors';
import reducer from './reducer';
import saga from './saga';

import styles from './styles.scss';

export class Admin extends React.Component {
  // eslint-disable-line react/prefer-stateless-function

  shouldComponentUpdate(prevProps) {
    return !isEmpty(difference(prevProps, this.props));
  }

  /* istanbul ignore next */
  componentDidCatch(error, info) {
    /* eslint-disable */
    console.log('An error has occured');
    console.log('--------------------');
    console.log(error);
    console.log('Here is some infos');
    console.log(info);
    /* eslint-enable */

    // Display the error log component which is not designed yet
    this.props.setAppError();
  }

  hasApluginNotReady = props => {
    const {
      global: { plugins },
    } = props;

    return !Object.keys(plugins).every(
      plugin => plugins[plugin].isReady === true
    );
  };

  helpers = {
    updatePlugin: this.props.updatePlugin,
  };

  /**
   * Display the app loader until the app is ready
   * @returns {Boolean}
   */
  showLoader = () => {
    return this.hasApluginNotReady(this.props);
  };

  renderInitializers = () => {
    const {
      global: { plugins },
    } = this.props;

    return Object.keys(plugins).reduce((acc, current) => {
      const InitializerComponent = plugins[current].initializer;
      const key = plugins[current].id;

      acc.push(
        <InitializerComponent key={key} {...this.props} {...this.helpers} />
      );

      return acc;
    }, []);
  };

  renderMarketPlace = props => <Marketplace {...props} {...this.props} />;

  renderPluginDispatcher = props => {
    // NOTE: Send the needed props instead of everything...

    return <PluginDispatcher {...this.props} {...props} {...this.helpers} />;
  };

  renderRoute = (props, Component) => <Component {...this.props} {...props} />;

  render() {
    const {
      global: {
        blockApp,
        overlayBlockerData,
        plugins,
        showGlobalAppBlocker,
        strapiVersion,
      },
    } = this.props;

    // We need the admin data in order to make the initializers work
    if (this.showLoader()) {
      return (
        <React.Fragment>
          {this.renderInitializers()}
          <LoadingIndicatorPage />
        </React.Fragment>
      );
    }

    return (
      <GlobalContextProvider
        emitEvent={this.props.emitEvent}
        currentEnvironment={this.props.global.currentEnvironment}
        disableGlobalOverlayBlocker={this.props.disableGlobalOverlayBlocker}
        enableGlobalOverlayBlocker={this.props.enableGlobalOverlayBlocker}
        plugins={this.props.global.plugins}
        updatePlugin={this.props.updatePlugin}
      >
        <div className={styles.adminPage}>
          <LeftMenu version={strapiVersion} plugins={plugins} />
          <NavTopRightWrapper>
            {/* Injection zone not ready yet */}
            <Logout />
            <LocaleToggle isLogged />
          </NavTopRightWrapper>
          <div className={styles.adminPageRightWrapper}>
            <Header />
            <div className={styles.content}>
              <Switch>
                <Route
                  path="/"
                  render={props => this.renderRoute(props, HomePage)}
                  exact
                />
                <Route
                  path="/plugins/:pluginId"
                  render={this.renderPluginDispatcher}
                />
                <Route path="/plugins" component={ComingSoonPage} />
                <Route
                  path="/list-plugins"
                  render={props => this.renderRoute(props, ListPluginsPage)}
                  exact
                />
                <Route
                  path="/marketplace"
                  render={this.renderMarketPlace}
                  exact
                />
                <Route path="/configuration" component={ComingSoonPage} exact />
                <Route key="7" path="" component={NotFoundPage} />
                <Route key="8" path="404" component={NotFoundPage} />
              </Switch>
            </div>
          </div>
          <OverlayBlocker
            key="overlayBlocker"
            isOpen={blockApp && showGlobalAppBlocker}
            {...overlayBlockerData}
          />
          {SHOW_TUTORIALS && <Onboarding />}
        </div>
      </GlobalContextProvider>
    );
  }
}

Admin.propTypes = {
  admin: PropTypes.shape({
    appError: PropTypes.bool,
  }).isRequired,
  disableGlobalOverlayBlocker: PropTypes.func.isRequired,
  emitEvent: PropTypes.func.isRequired,
  enableGlobalOverlayBlocker: PropTypes.func.isRequired,
  global: PropTypes.shape({
    blockApp: PropTypes.bool,
    currentEnvironment: PropTypes.string,
    overlayBlockerData: PropTypes.oneOfType([PropTypes.bool, PropTypes.object]),
    plugins: PropTypes.object,
    showGlobalAppBlocker: PropTypes.bool,
    strapiVersion: PropTypes.string,
  }).isRequired,
  location: PropTypes.object.isRequired,
  setAppError: PropTypes.func.isRequired,
  updatePlugin: PropTypes.func.isRequired,
};

const mapStateToProps = createStructuredSelector({
  admin: makeSelectAdmin(),
  global: makeSelecApp(),
});

export function mapDispatchToProps(dispatch) {
  return bindActionCreators(
    {
      disableGlobalOverlayBlocker,
      emitEvent,
      enableGlobalOverlayBlocker,
      setAppError,
      updatePlugin,
    },
    dispatch
  );
}

const withConnect = connect(
  mapStateToProps,
  mapDispatchToProps
);
const withReducer = injectReducer({ key: 'admin', reducer });
const withSaga = injectSaga({ key: 'admin', saga });

export default compose(
  withReducer,
  withSaga,
  withConnect
)(Admin);<|MERGE_RESOLUTION|>--- conflicted
+++ resolved
@@ -13,11 +13,8 @@
 import { isEmpty } from 'lodash';
 // Components from strapi-helper-plugin
 import {
-<<<<<<< HEAD
   difference,
-=======
   GlobalContextProvider,
->>>>>>> 39988b3e
   LoadingIndicatorPage,
   OverlayBlocker,
 } from 'strapi-helper-plugin';
