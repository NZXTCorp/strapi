/**
 *
 * ModelForm
 *
 */

import React from 'react';
import PropTypes from 'prop-types';
import { FormattedMessage } from 'react-intl';
import { get, isEmpty, upperFirst } from 'lodash';

<<<<<<< HEAD
import { GlobalContext, InputsIndex as Input } from 'strapi-helper-plugin';
=======
import {
  ButtonModal,
  GlobalContext,
  HeaderModal,
  HeaderModalTitle,
  Modal,
  ModalBody,
  ModalFooter,
  InputsIndex as Input,
} from 'strapi-helper-plugin';
>>>>>>> 0c23fe8b

import pluginId from '../../pluginId';

import HeaderModalNavContainer from '../../components/HeaderModalNavContainer';
import HeaderNavLink from '../../components/HeaderNavLink';

import Icon from '../../assets/icons/icon_type_ct.png';
import IconGroup from '../../assets/icons/icon_type_groups.png';

import forms from './forms.json';

const NAVLINKS = [{ id: 'base' }, { id: 'advanced' }];

class ModelForm extends React.Component {
  // eslint-disable-line react/prefer-stateless-function
  static contextType = GlobalContext;

  state = { didCheckErrors: false, formErrors: {}, isVisible: false };

  handleCancel = () => {
    const {
      actionType,
      cancelNewFeature,
      isUpdatingTemporaryFeature,
      featureToEditName,
      push,
      resetExistingFeatureMainInfos,
      resetNewFeatureMainInfos,
    } = this.props;

    if (actionType === 'create') {
      cancelNewFeature();
    } else if (isUpdatingTemporaryFeature) {
      resetNewFeatureMainInfos();
    } else {
      resetExistingFeatureMainInfos(featureToEditName);
    }

    push({ search: '' });
  };

  handleGoTo = to => {
    const { emitEvent } = this.context;
    const { actionType, featureType, featureToEditName, push } = this.props;
    const model =
      actionType === 'edit' ? `&${featureType}Name=${featureToEditName}` : '';

    if (to === 'advanced') {
      emitEvent('didSelectContentTypeSettings');
    }

    push({
      search: `modalType=${featureType}&settingType=${to}&actionType=${actionType}${model}`,
    });
  };

  handleOnOpened = () => this.setState({ isVisible: true });

  handleOnClosed = () => this.setState({ formErrors: {}, isVisible: false });

  handleSubmit = e => {
    e.preventDefault();

    const {
      allTakenNames,
      actionType,
      createTempFeature,
      featureType,
      isUpdatingTemporaryFeature,
      featureToEditName,
      modifiedData,
      push,
      updateTempFeature,
    } = this.props;
    const alreadyTakenContentTypeNames = allTakenNames.filter(
      name => name !== featureToEditName
    );
    let formErrors = {};

    if (alreadyTakenContentTypeNames.includes(modifiedData.name)) {
      formErrors = {
        name: [{ id: `${pluginId}.error.contentTypeName.taken` }],
      };
    }

    if (!new RegExp('^[A-Za-z][_0-9A-Za-z]*$').test(modifiedData.name)) {
      formErrors = {
        name: [{ id: `${pluginId}.error.validation.regex.name` }],
      };
    }

    if (modifiedData.name === '') {
      formErrors = { name: [{ id: `${pluginId}.error.validation.required` }] };
    }

    this.setState(prevState => ({
      formErrors,
      didCheckErrors: !prevState.didCheckErrors,
    }));
    const pathname = `/plugins/${pluginId}/${featureType}s/${modifiedData.name}`;

    if (isEmpty(formErrors)) {
      if (actionType === 'create') {
        createTempFeature();
        push({
          pathname,
          search: 'modalType=chooseAttributes',
        });
      } else if (isUpdatingTemporaryFeature) {
        updateTempFeature();
        push({ pathname, search: '' });
      } else {
        push({ search: '' });
      }
    }
  };

  getIcon = () => {
    const { featureType } = this.props;

    return featureType === 'model' ? Icon : IconGroup;
  };

  renderInput = input => {
    const {
      actionType,
      connections,
      isUpdatingTemporaryFeature,
      featureToEditName,
      featureType,
      modifiedData,
      onChangeExistingFeatureMainInfos,
      onChangeNewFeatureMainInfos,
    } = this.props;
    const { didCheckErrors, formErrors, isVisible } = this.state;

    if (!isVisible) {
      return null;
    }

    /* istanbul ignore if */
    if (input.inputDescriptionParams) {
      input.inputDescription = {
        ...input.inputDescription,
        params: {
          link: (
            <FormattedMessage id={input.inputDescriptionParams.id}>
              {msg => (
                <a
                  href={input.inputDescriptionParams.href}
                  target="_blank"
                  rel="noopener noreferrer"
                >
                  {msg}
                </a>
              )}
            </FormattedMessage>
          ),
          featureType: <FormattedMessage id={`${pluginId}.${featureType}`} />,
        },
      };
    }

    const errors = get(formErrors, input.name, []);
    const onChange =
      actionType === 'create' || isUpdatingTemporaryFeature
        ? onChangeNewFeatureMainInfos
        : onChangeExistingFeatureMainInfos;
    const name =
      actionType === 'create' || isUpdatingTemporaryFeature
        ? input.name
        : `${featureToEditName}.${input.name}`;

    return (
      <Input
        key={input.name}
        {...input}
        didCheckErrors={didCheckErrors}
        errors={errors}
        name={name}
        onChange={onChange}
        selectOptions={connections}
        value={get(modifiedData, [input.name], '')}
      />
    );
  };

  renderNavLink = (link, index) => {
    const { activeTab } = this.props;

    return (
      <HeaderNavLink
        isActive={activeTab === link.id}
        key={link.id}
        {...link}
        onClick={this.handleGoTo}
        nextTab={index === NAVLINKS.length - 1 ? 0 : index + 1}
      />
    );
  };

  render() {
    const {
      actionType,
      activeTab,
      featureToEditName,
      featureType,
      modifiedData,
      isOpen,
    } = this.props;
    const currentForm = get(forms, activeTab, forms.base);

    return (
      <Modal
        isOpen={isOpen}
        onOpened={this.handleOnOpened}
        onClosed={this.handleOnClosed}
        onToggle={this.handleCancel}
      >
        <HeaderModal>
          <section>
            <HeaderModalTitle>
              <img src={this.getIcon()} alt="ct" />
              <FormattedMessage
                id={`${pluginId}.popUpForm.${actionType ||
                  'create'}.${featureType}.header.title`}
              />
            </HeaderModalTitle>
          </section>
          <section>
            <HeaderModalTitle>
              <FormattedMessage
                id={`${pluginId}.popUpForm.${actionType ||
                  'create'}.${featureType}.header.subTitle`}
                values={{
                  name: upperFirst(modifiedData.name || featureToEditName),
                }}
              />
            </HeaderModalTitle>
            <div className="settings-tabs">
              <HeaderModalNavContainer>
                {NAVLINKS.map(this.renderNavLink)}
              </HeaderModalNavContainer>
            </div>
            <hr />
          </section>
        </HeaderModal>
        <form onSubmit={this.handleSubmit}>
          <ModalBody>{currentForm.items.map(this.renderInput)}</ModalBody>
          <ModalFooter>
            <section>
              <ButtonModal
                isSecondary
                message="components.popUpWarning.button.cancel"
                onClick={this.handleCancel}
              />
              <ButtonModal message="form.button.done" type="submit" />
            </section>
          </ModalFooter>
        </form>
      </Modal>
    );
  }
}

ModelForm.defaultProps = {
  actionType: 'create',
  activeTab: 'base',
  cancelNewFeature: () => {},
  connections: ['default'],
  createTempFeature: () => {},
  isOpen: false,
  isUpdatingTemporaryFeature: false,
  featureToEditName: '',
  featureType: 'model',
  modifiedData: {},
  onChangeExistingFeatureMainInfos: () => {},
  onSubmit: e => {
    e.preventDefault();
  },
  resetExistingFeatureMainInfos: () => {},
  resetNewFeatureMainInfos: () => {},
  updateTempFeature: () => {},
};

ModelForm.propTypes = {
  actionType: PropTypes.string,
  activeTab: PropTypes.string,
  allTakenNames: PropTypes.arrayOf(PropTypes.string).isRequired,
  cancelNewFeature: PropTypes.func,
  connections: PropTypes.arrayOf(PropTypes.string),
  createTempFeature: PropTypes.func,
  isOpen: PropTypes.bool,
  isUpdatingTemporaryFeature: PropTypes.bool,
  featureToEditName: PropTypes.string,
  featureType: PropTypes.string,
  modifiedData: PropTypes.object,
  onChangeExistingFeatureMainInfos: PropTypes.func,
  onChangeNewFeatureMainInfos: PropTypes.func.isRequired,
  onSubmit: PropTypes.func,
  push: PropTypes.func.isRequired,
  resetExistingFeatureMainInfos: PropTypes.func,
  resetNewFeatureMainInfos: PropTypes.func,
  updateTempFeature: PropTypes.func,
};

export default ModelForm;<|MERGE_RESOLUTION|>--- conflicted
+++ resolved
@@ -9,9 +9,6 @@
 import { FormattedMessage } from 'react-intl';
 import { get, isEmpty, upperFirst } from 'lodash';
 
-<<<<<<< HEAD
-import { GlobalContext, InputsIndex as Input } from 'strapi-helper-plugin';
-=======
 import {
   ButtonModal,
   GlobalContext,
@@ -22,7 +19,6 @@
   ModalFooter,
   InputsIndex as Input,
 } from 'strapi-helper-plugin';
->>>>>>> 0c23fe8b
 
 import pluginId from '../../pluginId';
 
