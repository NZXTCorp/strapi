/**
 *
 * ModelForm
 *
 */

import React from 'react';
import PropTypes from 'prop-types';
import { FormattedMessage } from 'react-intl';
import { get, isEmpty, upperFirst } from 'lodash';

<<<<<<< HEAD
import {
  ButtonModal,
  HeaderModal,
  HeaderModalTitle,
  Modal,
  ModalBody,
  ModalFooter,
  InputsIndex as Input,
} from 'strapi-helper-plugin';
=======
import { GlobalContext, InputsIndex as Input } from 'strapi-helper-plugin';
>>>>>>> 39988b3e

import pluginId from '../../pluginId';

import HeaderModalNavContainer from '../../components/HeaderModalNavContainer';
import HeaderNavLink from '../../components/HeaderNavLink';

import Icon from '../../assets/icons/icon_type_ct.png';
import IconGroup from '../../assets/icons/icon_type_groups.png';

import forms from './forms.json';

const NAVLINKS = [{ id: 'base' }, { id: 'advanced' }];

class ModelForm extends React.Component {
  // eslint-disable-line react/prefer-stateless-function
  static contextType = GlobalContext;

  state = { didCheckErrors: false, formErrors: {}, isVisible: false };

  handleCancel = () => {
    const {
      actionType,
      cancelNewFeature,
      isUpdatingTemporaryFeature,
      featureToEditName,
      push,
      resetExistingFeatureMainInfos,
      resetNewFeatureMainInfos,
    } = this.props;

    if (actionType === 'create') {
      cancelNewFeature();
    } else if (isUpdatingTemporaryFeature) {
      resetNewFeatureMainInfos();
    } else {
      resetExistingFeatureMainInfos(featureToEditName);
    }

    push({ search: '' });
  };

  handleGoTo = to => {
    const { emitEvent } = this.context;
    const { actionType, featureType, featureToEditName, push } = this.props;
    const model =
      actionType === 'edit' ? `&${featureType}Name=${featureToEditName}` : '';

    if (to === 'advanced') {
      emitEvent('didSelectContentTypeSettings');
    }

    push({
      search: `modalType=${featureType}&settingType=${to}&actionType=${actionType}${model}`,
    });
  };

  handleOnOpened = () => this.setState({ isVisible: true });

  handleOnClosed = () => this.setState({ formErrors: {}, isVisible: false });

  handleSubmit = e => {
    e.preventDefault();

    const {
      allTakenNames,
      actionType,
      createTempFeature,
      featureType,
      isUpdatingTemporaryFeature,
      featureToEditName,
      modifiedData,
      push,
      updateTempFeature,
    } = this.props;
    const alreadyTakenContentTypeNames = allTakenNames.filter(
      name => name !== featureToEditName
    );
    let formErrors = {};

    if (alreadyTakenContentTypeNames.includes(modifiedData.name)) {
      formErrors = {
        name: [{ id: `${pluginId}.error.contentTypeName.taken` }],
      };
    }

    if (!new RegExp('^[A-Za-z][_0-9A-Za-z]*$').test(modifiedData.name)) {
      formErrors = {
        name: [{ id: `${pluginId}.error.validation.regex.name` }],
      };
    }

    if (modifiedData.name === '') {
      formErrors = { name: [{ id: `${pluginId}.error.validation.required` }] };
    }

    this.setState(prevState => ({
      formErrors,
      didCheckErrors: !prevState.didCheckErrors,
    }));
    const pathname = `/plugins/${pluginId}/${featureType}s/${modifiedData.name}`;

    if (isEmpty(formErrors)) {
      if (actionType === 'create') {
        createTempFeature();
        push({
          pathname,
          search: 'modalType=chooseAttributes',
        });
      } else if (isUpdatingTemporaryFeature) {
        updateTempFeature();
        push({ pathname, search: '' });
      } else {
        push({ search: '' });
      }
    }
  };

  getIcon = () => {
    const { featureType } = this.props;

    return featureType === 'model' ? Icon : IconGroup;
  };

  renderInput = input => {
    const {
      actionType,
      connections,
      isUpdatingTemporaryFeature,
      featureToEditName,
      featureType,
      modifiedData,
      onChangeExistingFeatureMainInfos,
      onChangeNewFeatureMainInfos,
    } = this.props;
    const { didCheckErrors, formErrors, isVisible } = this.state;

    if (!isVisible) {
      return null;
    }

    /* istanbul ignore if */
    if (input.inputDescriptionParams) {
      input.inputDescription = {
        ...input.inputDescription,
        params: {
          link: (
            <FormattedMessage id={input.inputDescriptionParams.id}>
              {msg => (
                <a
                  href={input.inputDescriptionParams.href}
                  target="_blank"
                  rel="noopener noreferrer"
                >
                  {msg}
                </a>
              )}
            </FormattedMessage>
          ),
          featureType: <FormattedMessage id={`${pluginId}.${featureType}`} />,
        },
      };
    }

    const errors = get(formErrors, input.name, []);
    const onChange =
      actionType === 'create' || isUpdatingTemporaryFeature
        ? onChangeNewFeatureMainInfos
        : onChangeExistingFeatureMainInfos;
    const name =
      actionType === 'create' || isUpdatingTemporaryFeature
        ? input.name
        : `${featureToEditName}.${input.name}`;

    return (
      <Input
        key={input.name}
        {...input}
        didCheckErrors={didCheckErrors}
        errors={errors}
        name={name}
        onChange={onChange}
        selectOptions={connections}
        value={get(modifiedData, [input.name], '')}
      />
    );
  };

  renderNavLink = (link, index) => {
    const { activeTab } = this.props;

    return (
      <HeaderNavLink
        isActive={activeTab === link.id}
        key={link.id}
        {...link}
        onClick={this.handleGoTo}
        nextTab={index === NAVLINKS.length - 1 ? 0 : index + 1}
      />
    );
  };

  render() {
    const {
      actionType,
      activeTab,
      featureToEditName,
      featureType,
      modifiedData,
      isOpen,
    } = this.props;
    const currentForm = get(forms, activeTab, forms.base);

    return (
      <Modal
        isOpen={isOpen}
        onOpened={this.handleOnOpened}
        onClosed={this.handleOnClosed}
        onToggle={this.handleCancel}
      >
        <HeaderModal>
          <section>
            <HeaderModalTitle>
              <img src={this.getIcon()} alt="ct" />
              <FormattedMessage
                id={`${pluginId}.popUpForm.${actionType ||
                  'create'}.${featureType}.header.title`}
              />
            </HeaderModalTitle>
          </section>
          <section>
            <HeaderModalTitle>
              <FormattedMessage
                id={`${pluginId}.popUpForm.${actionType ||
                  'create'}.${featureType}.header.subTitle`}
                values={{
                  name: upperFirst(modifiedData.name || featureToEditName),
                }}
              />
            </HeaderModalTitle>
            <div className="settings-tabs">
              <HeaderModalNavContainer>
                {NAVLINKS.map(this.renderNavLink)}
              </HeaderModalNavContainer>
            </div>
            <hr />
          </section>
        </HeaderModal>
        <form onSubmit={this.handleSubmit}>
          <ModalBody>{currentForm.items.map(this.renderInput)}</ModalBody>
          <ModalFooter>
            <section>
              <ButtonModal
                isSecondary
                message="components.popUpWarning.button.cancel"
                onClick={this.handleCancel}
              />
              <ButtonModal message="form.button.done" type="submit" />
            </section>
          </ModalFooter>
        </form>
      </Modal>
    );
  }
}

ModelForm.defaultProps = {
  actionType: 'create',
  activeTab: 'base',
  cancelNewFeature: () => {},
  connections: ['default'],
  createTempFeature: () => {},
  isOpen: false,
  isUpdatingTemporaryFeature: false,
  featureToEditName: '',
  featureType: 'model',
  modifiedData: {},
  onChangeExistingFeatureMainInfos: () => {},
  onSubmit: e => {
    e.preventDefault();
  },
  resetExistingFeatureMainInfos: () => {},
  resetNewFeatureMainInfos: () => {},
  updateTempFeature: () => {},
};

ModelForm.propTypes = {
  actionType: PropTypes.string,
  activeTab: PropTypes.string,
  allTakenNames: PropTypes.arrayOf(PropTypes.string).isRequired,
  cancelNewFeature: PropTypes.func,
  connections: PropTypes.arrayOf(PropTypes.string),
  createTempFeature: PropTypes.func,
  isOpen: PropTypes.bool,
  isUpdatingTemporaryFeature: PropTypes.bool,
  featureToEditName: PropTypes.string,
  featureType: PropTypes.string,
  modifiedData: PropTypes.object,
  onChangeExistingFeatureMainInfos: PropTypes.func,
  onChangeNewFeatureMainInfos: PropTypes.func.isRequired,
  onSubmit: PropTypes.func,
  push: PropTypes.func.isRequired,
  resetExistingFeatureMainInfos: PropTypes.func,
  resetNewFeatureMainInfos: PropTypes.func,
  updateTempFeature: PropTypes.func,
};

export default ModelForm;<|MERGE_RESOLUTION|>--- conflicted
+++ resolved
@@ -9,9 +9,9 @@
 import { FormattedMessage } from 'react-intl';
 import { get, isEmpty, upperFirst } from 'lodash';
 
-<<<<<<< HEAD
 import {
   ButtonModal,
+  GlobalContext,
   HeaderModal,
   HeaderModalTitle,
   Modal,
@@ -19,9 +19,6 @@
   ModalFooter,
   InputsIndex as Input,
 } from 'strapi-helper-plugin';
-=======
-import { GlobalContext, InputsIndex as Input } from 'strapi-helper-plugin';
->>>>>>> 39988b3e
 
 import pluginId from '../../pluginId';
 
