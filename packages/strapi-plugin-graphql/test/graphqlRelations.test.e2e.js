// Helpers.
const { registerAndLogin } = require('../../../test/helpers/auth');
const { createAuthRequest } = require('../../../test/helpers/request');
const createModelsUtils = require('../../../test/helpers/models');
const _ = require('lodash');

let rq;
let graphqlQuery;
let modelsUtils;

// utils
const selectFields = doc => _.pick(doc, ['id', 'name', 'color']);

const rgbColorComponent = {
  attributes: {
    name: {
      type: 'text',
    },
    red: {
      type: 'integer',
    },
    green: {
      type: 'integer',
    },
    blue: {
      type: 'integer',
    },
  },
  name: 'rgbColor',
};

const documentModel = {
  attributes: {
    name: {
      type: 'richtext',
    },
    content: {
      type: 'richtext',
    },
  },
  connection: 'default',
  name: 'document',
  description: '',
  collectionName: '',
};

const labelModel = {
  attributes: {
    name: {
      type: 'richtext',
    },
    documents: {
      dominant: true,
      nature: 'manyToMany',
      target: 'application::document.document',
      targetAttribute: 'labels',
    },
    color: {
      type: 'component',
      component: 'default.rgb-color',
      repeatable: false,
    },
  },
  connection: 'default',
  name: 'label',
  description: '',
  collectionName: '',
};

const carModel = {
  attributes: {
    name: {
      type: 'text',
    },
  },
  connection: 'default',
  name: 'car',
  description: '',
  collectionName: '',
};

const personModel = {
  attributes: {
    name: {
      type: 'text',
    },
    privateName: {
      type: 'text',
      private: true,
    },
    privateCars: {
      nature: 'oneToMany',
      target: 'application::car.car',
      dominant: false,
      targetAttribute: 'person',
      private: true,
    },
  },
  connection: 'default',
  name: 'person',
  description: '',
  collectionName: '',
};

describe('Test Graphql Relations API End to End', () => {
  beforeAll(async () => {
    const token = await registerAndLogin();
    rq = createAuthRequest(token);

    graphqlQuery = body => {
      return rq({
        url: '/graphql',
        method: 'POST',
        body,
      });
    };

    modelsUtils = createModelsUtils({ rq });

<<<<<<< HEAD
    await modelsUtils.createComponent(rgbColorComponent);
    await modelsUtils.createContentTypes([documentModel, labelModel]);
=======
    await modelsUtils.createContentTypes([documentModel, labelModel, carModel, personModel]);
>>>>>>> 9bbb395e
  }, 60000);

  afterAll(() => modelsUtils.deleteContentTypes(['document', 'label', 'car', 'person']), 60000);

  describe('Test relations features', () => {
    let data = {
      labels: [],
      documents: [],
      people: [],
      cars: [],
    };
    const labelsPayload = [
      { name: 'label 1', color: null },
      { name: 'label 2', color: null },
      { name: 'labelWithColor', color: { name: 'tomato', red: 255, green: 99, blue: 71 } },
    ];
    const documentsPayload = [{ name: 'document 1' }, { name: 'document 2' }];

    test.each(labelsPayload)('Create label %o', async label => {
      const res = await graphqlQuery({
        query: /* GraphQL */ `
          mutation createLabel($input: createLabelInput) {
            createLabel(input: $input) {
              label {
                name
                color {
                  name
                  red
                  green
                  blue
                }
              }
            }
          }
        `,
        variables: {
          input: {
            data: label,
          },
        },
      });

      expect(res.statusCode).toBe(200);
      expect(res.body).toEqual({
        data: {
          createLabel: {
            label,
          },
        },
      });
    });

    test('List labels', async () => {
      const res = await graphqlQuery({
        query: /* GraphQL */ `
          {
            labels {
              id
              name
              color {
                name
                red
                green
                blue
              }
            }
          }
        `,
      });

      const { body } = res;

      expect(res.statusCode).toBe(200);
      expect(body).toMatchObject({
        data: {
          labels: labelsPayload,
        },
      });

      // assign for later use
      data.labels = data.labels.concat(res.body.data.labels);
    });

    test.each(documentsPayload)('Create document linked to every labels %o', async document => {
      const res = await graphqlQuery({
        query: /* GraphQL */ `
          mutation createDocument($input: createDocumentInput) {
            createDocument(input: $input) {
              document {
                name
                labels {
                  id
                  name
<<<<<<< HEAD
                  color {
                    name
                    red
                    green
                    blue
                  }
=======
>>>>>>> 9bbb395e
                }
              }
            }
          }
        `,
        variables: {
          input: {
            data: {
              ...document,
              labels: data.labels.map(t => t.id),
            },
          },
        },
      });

      const { body } = res;

<<<<<<< HEAD
      // console.log('-----', JSON.stringify(res.body, null, 2));

      expect(res.statusCode).toBe(200);

=======
      expect(res.statusCode).toBe(200);

>>>>>>> 9bbb395e
      expect(body).toMatchObject({
        data: {
          createDocument: {
            document: {
              ...selectFields(document),
              labels: expect.arrayContaining(data.labels.map(selectFields)),
            },
          },
        },
      });
    });

    test('List documents with labels', async () => {
      const res = await graphqlQuery({
        query: /* GraphQL */ `
          {
            documents {
              id
              name
              labels {
                id
                name
                color {
                  name
                  red
                  green
                  blue
                }
              }
            }
          }
        `,
      });

      const { body } = res;

      expect(res.statusCode).toBe(200);
      expect(body).toMatchObject({
        data: {
          documents: expect.arrayContaining(
            data.documents.map(document => ({
              ...selectFields(document),
              labels: expect.arrayContaining(data.labels.map(selectFields)),
            }))
          ),
        },
      });

      // assign for later use
      data.documents = res.body.data.documents;
    });

    test('List Labels with documents', async () => {
      const res = await graphqlQuery({
        query: /* GraphQL */ `
          {
            labels {
              id
              name
              color {
                name
                red
                green
                blue
              }
              documents {
                id
                name
              }
            }
          }
        `,
      });

      const { body } = res;

      expect(res.statusCode).toBe(200);
      expect(body).toMatchObject({
        data: {
          labels: expect.arrayContaining(
            data.labels.map(label => ({
              ...selectFields(label),
              documents: expect.arrayContaining(data.documents.map(selectFields)),
            }))
          ),
        },
      });

      // assign for later use
      data.labels = res.body.data.labels;
    });

    test('Deep query', async () => {
      const res = await graphqlQuery({
        query: /* GraphQL */ `
          {
            documents(where: { labels: { name_contains: "label 1" } }) {
              id
              name
              labels {
                id
                name
                color {
                  name
                  red
                  green
                  blue
                }
              }
            }
          }
        `,
      });

      expect(res.statusCode).toBe(200);
      expect(res.body).toMatchObject({
        data: {
          documents: expect.arrayContaining(data.documents),
        },
      });
    });

    test('Update Document relations removes correctly a relation', async () => {
      // if I remove a label from an document is it working
      const res = await graphqlQuery({
        query: /* GraphQL */ `
          mutation updateDocument($input: updateDocumentInput) {
            updateDocument(input: $input) {
              document {
                id
                name
                labels {
                  id
                  name
                  color {
                    name
                    red
                    green
                    blue
                  }
                }
              }
            }
          }
        `,
        variables: {
          input: {
            where: {
              id: data.documents[0].id,
            },
            data: {
              labels: [data.labels[0].id],
            },
          },
        },
      });

      expect(res.statusCode).toBe(200);
      expect(res.body).toMatchObject({
        data: {
          updateDocument: {
            document: {
              ...selectFields(data.documents[0]),
              labels: [selectFields(data.labels[0])],
            },
          },
        },
      });
    });

    test('Delete Labels and test Documents relations', async () => {
      for (let label of data.labels) {
        const res = await graphqlQuery({
          query: /* GraphQL */ `
            mutation deleteLabel($input: deleteLabelInput) {
              deleteLabel(input: $input) {
                label {
                  id
                  name
                  color {
                    name
                    red
                    green
                    blue
                  }
                }
              }
            }
          `,
          variables: {
            input: {
              where: {
                id: label.id,
              },
            },
          },
        });

        expect(res.statusCode).toBe(200);
        expect(res.body).toMatchObject({
          data: {
            deleteLabel: {
              label: {
                id: label.id,
              },
            },
          },
        });
      }

      const res = await graphqlQuery({
        query: /* GraphQL */ `
          {
            documents {
              id
              name
              labels {
                id
                name
                color {
                  name
                  red
                  green
                  blue
                }
              }
            }
          }
        `,
      });

      const { body } = res;

      expect(res.statusCode).toBe(200);
      expect(body).toMatchObject({
        data: {
          documents: expect.arrayContaining(
            data.documents.map(document => ({
              ...selectFields(document),
              labels: [],
            }))
          ),
        },
      });
    });

    test('Delete Documents', async () => {
      for (let document of data.documents) {
        const res = await graphqlQuery({
          query: /* GraphQL */ `
            mutation deleteDocument($input: deleteDocumentInput) {
              deleteDocument(input: $input) {
                document {
                  id
                  name
                }
              }
            }
          `,
          variables: {
            input: {
              where: {
                id: document.id,
              },
            },
          },
        });

        expect(res.statusCode).toBe(200);
        expect(res.body).toMatchObject({
          data: {
            deleteDocument: {
              document: {
                id: document.id,
              },
            },
          },
        });
      }
    });

    test('Create person', async () => {
      const person = {
        name: 'Chuck Norris',
        privateName: 'Jean-Eude',
      };
      const res = await graphqlQuery({
        query: /* GraphQL */ `
          mutation createPerson($input: createPersonInput) {
            createPerson(input: $input) {
              person {
                id
                name
              }
            }
          }
        `,
        variables: {
          input: {
            data: person,
          },
        },
      });

      expect(res.statusCode).toBe(200);
      expect(res.body).toEqual({
        data: {
          createPerson: {
            person: {
              id: expect.anything(),
              name: person.name,
            },
          },
        },
      });
      data.people.push(res.body.data.createPerson.person);
    });

    test("Can't list a private field", async () => {
      const res = await graphqlQuery({
        query: /* GraphQL */ `
          {
            people {
              name
              privateName
            }
          }
        `,
      });

      expect(res.statusCode).toBe(400);
      expect(res.body).toMatchObject({
        errors: [
          {
            message: 'Cannot query field "privateName" on type "Person".',
          },
        ],
      });
    });

    test('Create a car linked to a person (oneToMany)', async () => {
      const car = {
        name: 'Peugeot 508',
        person: data.people[0].id,
      };
      const res = await graphqlQuery({
        query: /* GraphQL */ `
          mutation createCar($input: createCarInput) {
            createCar(input: $input) {
              car {
                id
                name
                person {
                  id
                  name
                }
              }
            }
          }
        `,
        variables: {
          input: {
            data: {
              ...car,
            },
          },
        },
      });

      expect(res.statusCode).toBe(200);
      expect(res.body).toMatchObject({
        data: {
          createCar: {
            car: {
              id: expect.anything(),
              name: car.name,
              person: data.people[0],
            },
          },
        },
      });

      data.cars.push({ id: res.body.data.createCar.car.id });
    });

    test("Can't list a private oneToMany relation", async () => {
      const res = await graphqlQuery({
        query: /* GraphQL */ `
          {
            people {
              name
              privateCars
            }
          }
        `,
      });

      expect(res.statusCode).toBe(400);
      expect(res.body).toMatchObject({
        errors: [
          {
            message: 'Cannot query field "privateCars" on type "Person".',
          },
        ],
      });
    });

    test('Edit person/cars relations removes correctly a car', async () => {
      const newPerson = {
        name: 'Check Norris Junior',
        privateCars: [],
      };

      const mutationRes = await graphqlQuery({
        query: /* GraphQL */ `
          mutation updatePerson($input: updatePersonInput) {
            updatePerson(input: $input) {
              person {
                id
              }
            }
          }
        `,
        variables: {
          input: {
            where: {
              id: data.people[0].id,
            },
            data: {
              ...newPerson,
            },
          },
        },
      });
      expect(mutationRes.statusCode).toBe(200);

      const queryRes = await graphqlQuery({
        query: /* GraphQL */ `
          query($id: ID!) {
            car(id: $id) {
              person {
                id
              }
            }
          }
        `,
        variables: {
          id: data.cars[0].id,
        },
      });
      expect(queryRes.statusCode).toBe(200);
      expect(queryRes.body).toEqual({
        data: {
          car: {
            person: null,
          },
        },
      });
    });
  });
});<|MERGE_RESOLUTION|>--- conflicted
+++ resolved
@@ -117,12 +117,8 @@
 
     modelsUtils = createModelsUtils({ rq });
 
-<<<<<<< HEAD
     await modelsUtils.createComponent(rgbColorComponent);
-    await modelsUtils.createContentTypes([documentModel, labelModel]);
-=======
     await modelsUtils.createContentTypes([documentModel, labelModel, carModel, personModel]);
->>>>>>> 9bbb395e
   }, 60000);
 
   afterAll(() => modelsUtils.deleteContentTypes(['document', 'label', 'car', 'person']), 60000);
@@ -216,15 +212,12 @@
                 labels {
                   id
                   name
-<<<<<<< HEAD
                   color {
                     name
                     red
                     green
                     blue
                   }
-=======
->>>>>>> 9bbb395e
                 }
               }
             }
@@ -242,15 +235,8 @@
 
       const { body } = res;
 
-<<<<<<< HEAD
-      // console.log('-----', JSON.stringify(res.body, null, 2));
-
-      expect(res.statusCode).toBe(200);
-
-=======
-      expect(res.statusCode).toBe(200);
-
->>>>>>> 9bbb395e
+      expect(res.statusCode).toBe(200);
+
       expect(body).toMatchObject({
         data: {
           createDocument: {
